--- conflicted
+++ resolved
@@ -1,34 +1,29 @@
 {
-<<<<<<< HEAD
-	"name": "@tauri-apps/plugin-shell",
-=======
-	"authors": [
-		"Tauri Programme within The Commons Conservancy"
-	],
-	"dependencies": {
-		"@tauri-apps/api": "2.0.0-rc.5"
-	},
->>>>>>> ab79d3bf909c646d99fe3a8e33a25c88944cf7a0
-	"exports": {
-		"import": "./dist-js/index.js",
-		"require": "./dist-js/index.cjs",
-		"types": "./dist-js/index.d.ts"
-	},
-	"main": "./dist-js/index.cjs",
-	"module": "./dist-js/index.js",
-	"types": "./dist-js/index.d.ts",
-	"files": [
-		"dist-js",
-		"README.md",
-		"LICENSE"
-	],
-	"scripts": {
-		"build": "rollup -c"
-	},
-	"dependencies": {
-		"@tauri-apps/api": "2.0.0-rc.4"
-	},
-	"authors": [
-		"Tauri Programme within The Commons Conservancy"
-	]
+  "name": "@tauri-apps/plugin-shell",
+  "version": "2.0.0-rc.1",
+  "license": "MIT or APACHE-2.0",
+  "authors": [
+    "Tauri Programme within The Commons Conservancy"
+  ],
+  "repository": "https://github.com/tauri-apps/plugins-workspace",
+  "type": "module",
+  "types": "./dist-js/index.d.ts",
+  "main": "./dist-js/index.cjs",
+  "module": "./dist-js/index.js",
+  "exports": {
+    "types": "./dist-js/index.d.ts",
+    "import": "./dist-js/index.js",
+    "require": "./dist-js/index.cjs"
+  },
+  "scripts": {
+    "build": "rollup -c"
+  },
+  "files": [
+    "dist-js",
+    "README.md",
+    "LICENSE"
+  ],
+  "dependencies": {
+    "@tauri-apps/api": "^2.0.0-rc.4"
+  }
 }