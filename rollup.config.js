// Copyright 2019-2023 Tauri Programme within The Commons Conservancy
// SPDX-License-Identifier: Apache-2.0
// SPDX-License-Identifier: MIT

import { createConfig } from '../../shared/rollup.config.js'
import { nodeResolve } from '@rollup/plugin-node-resolve'
import typescript from '@rollup/plugin-typescript'
import terser from '@rollup/plugin-terser'

export default createConfig({
<<<<<<< HEAD
	additionalConfigs: {
		input: "guest-js/init.ts",
		output: {
			file: "src/init-iife.js",
			format: "iife",
		},
		plugins: [typescript(), terser(), nodeResolve()],
		onwarn: (warning) => {
			throw Object.assign(new Error(), warning);
		},
	},
});
=======
  additionalConfigs: {
    input: 'guest-js/init.ts',
    output: {
      file: 'src/init-iife.js',
      format: 'iife'
    },
    plugins: [typescript(), terser(), nodeResolve()],
    onwarn: (warning) => {
      throw Object.assign(new Error(), warning)
    }
  }
})
>>>>>>> 99eeb6aa
<|MERGE_RESOLUTION|>--- conflicted
+++ resolved
@@ -8,20 +8,6 @@
 import terser from '@rollup/plugin-terser'
 
 export default createConfig({
-<<<<<<< HEAD
-	additionalConfigs: {
-		input: "guest-js/init.ts",
-		output: {
-			file: "src/init-iife.js",
-			format: "iife",
-		},
-		plugins: [typescript(), terser(), nodeResolve()],
-		onwarn: (warning) => {
-			throw Object.assign(new Error(), warning);
-		},
-	},
-});
-=======
   additionalConfigs: {
     input: 'guest-js/init.ts',
     output: {
@@ -33,5 +19,4 @@
       throw Object.assign(new Error(), warning)
     }
   }
-})
->>>>>>> 99eeb6aa
+})